--- conflicted
+++ resolved
@@ -23,10 +23,7 @@
     InstanceType( 't2.micro', 1, variable_ecu, 1, [ hvm ], 0, None, 0, False ),
     InstanceType( 't2.small', 1, variable_ecu, 2, [ hvm ], 0, None, 0, False ),
     InstanceType( 't2.medium', 2, variable_ecu, 4, [ hvm ], 0, None, 0, False ),
-<<<<<<< HEAD
-=======
     InstanceType( 't2.large', 2, variable_ecu, 8, [ hvm ], 0, None, 0, False ),
->>>>>>> 475419ef
 
     InstanceType( 'm3.medium', 1, 3, 3.75, [ hvm, pv ], 1, ssd, 4, True ),
     InstanceType( 'm3.large', 2, 6.5, 7.5, [ hvm, pv ], 1, ssd, 32, True ),
