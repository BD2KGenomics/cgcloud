--- conflicted
+++ resolved
@@ -11,11 +11,8 @@
 from fabric.context_managers import settings
 from cgcloud.core.common_iam_policies import ec2_read_only_policy
 from cgcloud.core.generic_boxes import GenericUbuntuTrustyBox
-<<<<<<< HEAD
 from cgcloud.lib.util import abreviated_snake_case_class_name
-=======
 from cgcloud.lib.util import heredoc
->>>>>>> 262f061e
 
 log = logging.getLogger( __name__ )
 
@@ -321,14 +318,6 @@
     def _populate_instance_tags( self, tags_dict ):
         super( MesosSlave, self )._populate_instance_tags( tags_dict )
         if self.mesos_master_id:
-<<<<<<< HEAD
             tags_dict[ 'mesos_master' ] = self.mesos_master_id
-            tags_dict[ 'ebs_volume_size' ] = self.ebs_volume_size
-
-def heredoc( s ):
-    if s[ 0 ] == '\n': s = s[ 1: ]
-    if s[ -1 ] != '\n': s += '\n'
-    return fmt( dedent( s ), skip_frames=1 )
-=======
-            tags_dict[ 'mesos_master' ] = self.mesos_master_id
->>>>>>> 262f061e
+            if self.ebs_volume_size:
+                tags_dict[ 'ebs_volume_size' ] = self.ebs_volume_size