<<<<<<< HEAD
cgcloud_version = '1.2.3a1'
bd2k_python_lib_version = '1.10.dev5'
=======
cgcloud_version = '1.3a1'
bd2k_python_lib_version = '1.11.dev6'
>>>>>>> 341eb3a9
boto_version = '2.38.0'
fabric_version = '1.10.2'

if __name__ == '__main__':
    import os
    from pkg_resources import parse_version
    is_release_build = parse_version(cgcloud_version).is_prerelease
    suffix = '' if is_release_build else '.dev' + os.environ.get( 'BUILD_NUMBER', '0' )
    for name, value in globals().items():
        if name.startswith('cgcloud_'):
            value += suffix
        if name.endswith('_version'):
            print "%s='%s'" % ( name, value )<|MERGE_RESOLUTION|>--- conflicted
+++ resolved
@@ -1,10 +1,5 @@
-<<<<<<< HEAD
 cgcloud_version = '1.2.3a1'
-bd2k_python_lib_version = '1.10.dev5'
-=======
-cgcloud_version = '1.3a1'
 bd2k_python_lib_version = '1.11.dev6'
->>>>>>> 341eb3a9
 boto_version = '2.38.0'
 fabric_version = '1.10.2'
 
